--- conflicted
+++ resolved
@@ -20,13 +20,8 @@
             arch: 386
     steps:
       - name: Set up Go
-<<<<<<< HEAD
-        uses: actions/setup-go@v2
+        uses: actions/setup-go@v3
         with: {go-version: 1.18.1}
-=======
-        uses: actions/setup-go@v3
-        with: {go-version: 1.18.0}
->>>>>>> 1dd5935e
 
       - name: Check out code
         uses: actions/checkout@v3
